--- conflicted
+++ resolved
@@ -1180,7 +1180,6 @@
     }
 
     #[test]
-<<<<<<< HEAD
     fn test_cte() {
         check(parse("WITH CTE AS (SELECT name, employee_id FROM employee WHERE city = 'Delhi') select * from CTE;", parse_cte),
             expect![[r#"
@@ -1328,7 +1327,12 @@
     IdentGroup@141..144
       Ident@141..144 "CTE"
     Semicolon@144..145 ";"
-=======
+"#]],
+            vec![],
+        );
+    }
+
+    #[test]
     fn test_group_by() {
         check(
             parse("SELECT column_list FROM T GROUP BY c1,c2,c3;", |p| {
@@ -1372,49 +1376,6 @@
     }
 
     #[test]
-    fn test_group_by_having() {
-        check(
-            parse(
-                "SELECT column_list FROM T GROUP BY c1 HAVING group_condition;",
-                |p| parse_query(p, false),
-            ),
-            expect![[r#"
-Root@0..61
-  SelectStmt@0..61
-    Keyword@0..6 "SELECT"
-    Whitespace@6..7 " "
-    SelectClause@7..19
-      ColumnExpr@7..19
-        IdentGroup@7..18
-          Ident@7..18 "column_list"
-        Whitespace@18..19 " "
-    Keyword@19..23 "FROM"
-    Whitespace@23..24 " "
-    IdentGroup@24..25
-      Ident@24..25 "T"
-    Whitespace@25..26 " "
-    GroupByClause@26..60
-      Keyword@26..31 "GROUP"
-      Whitespace@31..32 " "
-      Keyword@32..34 "BY"
-      Whitespace@34..35 " "
-      IdentGroup@35..37
-        Ident@35..37 "c1"
-      Whitespace@37..38 " "
-      Keyword@38..44 "HAVING"
-      Whitespace@44..45 " "
-      Expression@45..60
-        IdentGroup@45..60
-          Ident@45..60 "group_condition"
-    Semicolon@60..61 ";"
->>>>>>> 200c75f6
-"#]],
-            vec![],
-        );
-    }
-
-    #[test]
-<<<<<<< HEAD
     fn test_cte_function() {
         check(
             parse(
@@ -1498,16 +1459,21 @@
     IdentGroup@145..149
       Ident@145..149 "DUAL"
     Semicolon@149..150 ";"
-=======
-    fn test_group_by_rollup() {
+"#]],
+            vec![],
+        );
+    }
+
+    #[test]
+    fn test_group_by_having() {
         check(
             parse(
-                "SELECT column_list FROM T GROUP BY ROLLUP(c1,c2,c3);",
+                "SELECT column_list FROM T GROUP BY c1 HAVING group_condition;",
                 |p| parse_query(p, false),
             ),
             expect![[r#"
-Root@0..52
-  SelectStmt@0..52
+Root@0..61
+  SelectStmt@0..61
     Keyword@0..6 "SELECT"
     Whitespace@6..7 " "
     SelectClause@7..19
@@ -1520,35 +1486,26 @@
     IdentGroup@24..25
       Ident@24..25 "T"
     Whitespace@25..26 " "
-    GroupByClause@26..51
+    GroupByClause@26..60
       Keyword@26..31 "GROUP"
       Whitespace@31..32 " "
       Keyword@32..34 "BY"
       Whitespace@34..35 " "
-      RollupCubeClause@35..51
-        Keyword@35..41 "ROLLUP"
-        LParen@41..42 "("
-        GroupingExpressionList@42..50
-          Expression@42..44
-            IdentGroup@42..44
-              Ident@42..44 "c1"
-          Comma@44..45 ","
-          Expression@45..47
-            IdentGroup@45..47
-              Ident@45..47 "c2"
-          Comma@47..48 ","
-          IdentGroup@48..50
-            Ident@48..50 "c3"
-        RParen@50..51 ")"
-    Semicolon@51..52 ";"
->>>>>>> 200c75f6
-"#]],
-            vec![],
-        );
-    }
-
-    #[test]
-<<<<<<< HEAD
+      IdentGroup@35..37
+        Ident@35..37 "c1"
+      Whitespace@37..38 " "
+      Keyword@38..44 "HAVING"
+      Whitespace@44..45 " "
+      Expression@45..60
+        IdentGroup@45..60
+          Ident@45..60 "group_condition"
+    Semicolon@60..61 ";"
+"#]],
+            vec![],
+        );
+    }
+
+    #[test]
     fn test_cte_procedure() {
         check(
             parse(
@@ -1707,7 +1664,60 @@
     IdentGroup@388..396
       Ident@388..396 "employee"
     Semicolon@396..397 ";"
-=======
+"#]],
+            vec![],
+        );
+    }
+
+    #[test]
+    fn test_group_by_rollup() {
+        check(
+            parse(
+                "SELECT column_list FROM T GROUP BY ROLLUP(c1,c2,c3);",
+                |p| parse_query(p, false),
+            ),
+            expect![[r#"
+Root@0..52
+  SelectStmt@0..52
+    Keyword@0..6 "SELECT"
+    Whitespace@6..7 " "
+    SelectClause@7..19
+      ColumnExpr@7..19
+        IdentGroup@7..18
+          Ident@7..18 "column_list"
+        Whitespace@18..19 " "
+    Keyword@19..23 "FROM"
+    Whitespace@23..24 " "
+    IdentGroup@24..25
+      Ident@24..25 "T"
+    Whitespace@25..26 " "
+    GroupByClause@26..51
+      Keyword@26..31 "GROUP"
+      Whitespace@31..32 " "
+      Keyword@32..34 "BY"
+      Whitespace@34..35 " "
+      RollupCubeClause@35..51
+        Keyword@35..41 "ROLLUP"
+        LParen@41..42 "("
+        GroupingExpressionList@42..50
+          Expression@42..44
+            IdentGroup@42..44
+              Ident@42..44 "c1"
+          Comma@44..45 ","
+          Expression@45..47
+            IdentGroup@45..47
+              Ident@45..47 "c2"
+          Comma@47..48 ","
+          IdentGroup@48..50
+            Ident@48..50 "c3"
+        RParen@50..51 ")"
+    Semicolon@51..52 ";"
+"#]],
+            vec![],
+        );
+    }
+
+    #[test]
     fn test_group_by_cube() {
         check(
             parse(
@@ -1738,16 +1748,14 @@
             Ident@15..17 "c3"
       Comma@17..18 ","
       Whitespace@18..19 " "
-      ColumnExpr@19..33
-        FunctionInvocation@19..32
-          IdentGroup@19..28
-            Ident@19..28 "aggregate"
-          LParen@28..29 "("
-          ArgumentList@29..31
-            Argument@29..31
-              IdentGroup@29..31
-                Ident@29..31 "c4"
-          RParen@31..32 ")"
+      ColumnExpr@19..28
+        IdentGroup@19..28
+          Ident@19..28 "aggregate"
+      ColumnExpr@28..33
+        LParen@28..29 "("
+        IdentGroup@29..31
+          Ident@29..31 "c4"
+        RParen@31..32 ")"
         Whitespace@32..33 " "
     Keyword@33..37 "FROM"
     Whitespace@37..38 " "
@@ -1875,7 +1883,6 @@
         IdentGroup@165..173
           Ident@165..173 "category"
     Semicolon@173..174 ";"
->>>>>>> 200c75f6
 "#]],
             vec![],
         );
