// SPDX-License-Identifier: SEE LICENSE IN LICENSE.md
// SPDX-FileCopyrightText: 2023 CYBERTEC PostgreSQL International GmbH
// <office@cybertec.at>

//! Specifies the token and syntax kinds to be generated

use crate::syntax::{SyntaxNode, S};
use crate::token::{Tokens, T};

pub const TOKENS: Tokens<'_> = Tokens {
    trivia: &[
        T!("inline_comment", "inline_comment", "inline_comment", "--.*"),
        T!("whitespace", "whitespace", "whitespace", "[ \t\n\r]+"),
    ],
    punctuation: &[
        T!("$$", "dollar_quote", "dollar_quote"),
        T!(":=", "assign", "assign"),
        T!("*", "asterisk", "asterisk"),
        T!(",", "comma", "comma"),
        T!("comparison", "comparison", "comparison_op", "<>|<|>|<=|>="),
        T!(".", "dot", "dot"),
        T!("..", "double_dot", "range"),
        T!("||", "double_pipe", "concat"),
        T!("=", "equals", "comparison_op"),
        T!("!", "exclam", "exclam"),
        T!("(", "l_paren", "l_paren"),
        T!("-", "minus", "arithmetic_op"),
        T!("(+)", "oracle_join"),
        T!("%", "percentage", "percentage"),
        T!("+", "plus", "arithmetic_op"),
        T!(")", "r_paren", "r_paren"),
        T!(";", "semicolon", "semicolon"),
        T!("/", "slash", "slash"),
    ],
    literals: &[
        T!("int_literal", "integer", "integer", r"-?\d+", 2),
        T!(
            "decimal_literal",
            "decimal",
            "decimal",
            r"-?(\d+\.\d*|\d*\.\d+)",
            2
        ),
        T!(
            "unquoted_ident",
            "unquoted_ident",
            "ident",
            r"(?i)[a-z_][a-z0-9_$#]*",
            1
        ),
        T!("quoted_ident", "quoted_ident", "ident", r#""(?:[^"]|"")+""#),
        T!(
            "quoted_literal",
            "quoted_literal",
            "quoted_literal",
            "'[^']*'"
        ),
        T!("bind_var", "bind_var", "bind_var", r"(?i):[a-z][a-z0-9_]*"),
    ],
    keywords: &[
        T!["accessible"],
        T!("add"),
        T!("after"),
        T!("agent"),
        T!("all"),
        T!("allow"),
        T!("alter"),
        T!("analyze"),
        T!("and"),
        T!("annotations"),
        T!("any"),
        T!("anyschema"),
        T!("apply"),
        T!("array"),
        T!("as"),
        T!("asc"),
        T!("associate"),
        T!("audit"),
<<<<<<< HEAD
        T!("authid"),
=======
        T!("batch"),
>>>>>>> bac220fd
        T!("before"),
        T!("begin"),
        T!("bequeath"),
        T!("between"),
        T!("bfile"),
        T!("binary"),
        T!("binary_double"),
        T!("binary_float"),
        T!("binary_integer"),
        T!("blob"),
        T!("body"),
        T!("bulk"),
        T!("by"),
        T!("byte"),
        T!("call"),
        T!("cascade"),
        T!("case"),
        T!("c", "cKw", "keyword", r"(?i)c", 2), // Manual priority to not conflict with unquoted_ident
        T!("char"),
        T!("character"),
        T!("charsetform"),
        T!("charsetid"),
        T!("check"),
        T!("clob"),
        T!("clone"),
        T!("cluster"),
        T!("collation"),
        T!("collect"),
        T!("comment"),
        T!("commit"),
        T!("connect"),
        T!("connect_by_root"),
        T!("constant"),
        T!("constraint"),
        T!("constructor"),
        T!("container"),
        T!("container_map"),
        T!("containers_default"),
        T!("context"),
        T!("create"),
        T!("cross"),
        T!("crossedition"),
        T!("cube"),
        T!("current_user"),
        T!("cursor"),
        T!("data"),
        T!("database"),
        T!("date"),
        T!("day"),
        T!("db_role_change"),
        T!("ddl"),
        T!("dec"),
        T!("decimal"),
        T!("declare"),
        T!("default"),
        T!("deferrable"),
        T!("deferred"),
        T!("definer"),
        T!("delete"),
        T!("desc"),
        T!("deterministic"),
        T!("disable"),
        T!("disallow"),
        T!("disassociate"),
        T!("double"),
        T!("drop"),
        T!("duration"),
        T!("each"),
        T!("editionable"),
        T!("editioning"),
        T!("element"),
        T!("else"),
        T!("elsif"),
        T!("enable"),
        T!("end"),
        T!("env"),
        T!("exception"),
        T!("exceptions"),
        T!("execute"),
        T!("exists"),
        T!("extended"),
        T!("external"),
        T!("final"),
        T!("first"),
        T!("float"),
        T!("follows"),
        T!("for"),
        T!("force"),
        T!("foreign"),
        T!("forward"),
        T!("from"),
        T!("full"),
        T!("function"),
        T!("grant"),
        T!("group"),
        T!("grouping"),
        T!("hash"),
        T!("having"),
        T!("id"),
        T!("identifier"),
        T!("if"),
        T!("ilike", "ilike", "comparison_op"),
        T!("immediate"),
        T!("in"),
        T!("index"),
        T!("indicator"),
        T!("initially"),
        T!("inner"),
        T!("insert"),
        T!("instantiable"),
        T!("instead"),
        T!("int"),
        T!("integer"),
        T!("interval"),
        T!("into"),
        T!("invisible"),
        T!("is"),
        T!("java"),
        T!("join"),
        T!("key"),
        T!("language"),
        T!("large"),
        T!("last"),
        T!("left"),
        T!("length"),
        T!("library"),
        T!("like", "like", "comparison_op"),
        T!("lobs"),
        T!("local"),
        T!("logoff"),
        T!("logon"),
        T!("long"),
        T!("map"),
        T!("maxlen"),
        T!("member"),
        T!("metadata"),
        T!("mle"),
        T!("module"),
        T!("month"),
        T!("name"),
        T!("national"),
        T!("natural"),
        T!("nchar"),
        T!("nclob"),
        T!("new"),
        T!("no"),
        T!("noaudit"),
        T!("nocopy"),
        T!("nocycle"),
        T!("none"),
        T!("noneditionable"),
        T!("nonschema"),
        T!("noprecheck"),
        T!("norely"),
        T!("not"),
        T!("novalidate"),
        T!("nowait"),
        T!("null"),
        T!("nulls"),
        T!("number"),
        T!("numeric"),
        T!("nvarchar2"),
        T!("object"),
        T!("of"),
        T!("oid"),
        T!("old"),
        T!("on"),
        T!("only"),
        T!("option"),
        T!("or"),
        T!("order"),
        T!("others"),
        T!("out"),
<<<<<<< HEAD
        T!("overriding"),
=======
        T!("outer"),
>>>>>>> bac220fd
        T!("package"),
        T!("parallel_enable"),
        T!("parameters"),
        T!("parent"),
        T!("partition"),
<<<<<<< HEAD
        T!("persistable"),
=======
>>>>>>> bac220fd
        T!("pipelined"),
        T!("plpgsql"),
        T!("pls_integer"),
        T!("pluggable"),
        T!("pragma"),
        T!("precedes"),
        T!("precheck"),
        T!("precision"),
        T!("prior"),
        T!("primary"),
        T!("procedure"),
        T!("range"),
        T!("raise"),
        T!("raw"),
        T!("read"),
        T!("real"),
        T!("record"),
        T!("ref"),
        T!("reference"),
        T!("references"),
        T!("referencing"),
        T!("relies_on"),
        T!("rely"),
        T!("rename"),
        T!("replace"),
        T!("result"),
        T!("result_cache"),
        T!("restricted_references"),
        T!("return"),
        T!("returning"),
        T!("reverse"),
        T!("revoke"),
        T!("rnds"),
        T!("rnps"),
        T!("rollup"),
        T!("right"),
        T!("row"),
        T!("rowid"),
        T!("rowtype"),
        T!("schema"),
        T!("scope"),
        T!("second"),
        T!("select"),
        T!("self"),
        T!("servererror"),
        T!("set"),
        T!("sets"),
        T!("sharing"),
        T!("shutdown"),
        T!("siblings"),
        T!("signature"),
        T!("smallint"),
        T!("starts"),
        T!("startup"),
        T!("static"),
        T!("statistics"),
        T!("store"),
        T!("string"),
        T!("struct"),
        T!("subtype"),
        T!("suspend"),
        T!("table"),
        T!("tables"),
        T!("tdo"),
        T!("then"),
        T!("time"),
        T!("timestamp"),
        T!("to"),
        T!("trigger"),
        T!("truncate"),
        T!("trust"),
        T!("type"),
        T!("under"),
        T!("unique"),
        T!("unplug"),
        T!("update"),
        T!("urowid"),
        T!("using"),
        T!("using_nls_comp"),
        T!("validate"),
        T!("value"),
        T!("values"),
        T!("varchar"),
        T!("varchar2"),
        T!("varray"),
        T!("varrays"),
        T!("varying"),
        T!("view"),
        T!("visible"),
        T!("wait"),
        T!("when"),
        T!("where"),
        T!("with"),
<<<<<<< HEAD
        T!("wnds"),
        T!("wnps"),
=======
        T!("work"),
        T!("write"),
>>>>>>> bac220fd
        T!("xmlschema"),
        T!("xmltype"),
        T!("year"),
        T!("zone"),
    ],
};

pub const SYNTAX_NODES: &'_ [SyntaxNode<'_>] = &[
    S!("accessible_by_clause", "A node containing an accessible by clause"),
    S!("alias", "An Alias for columns"),
    S!("and", "Logical operator AND"),
    S!("argument", "A singular argument inside an argument list"),
    S!("argument_list", "A list of arguments inside a `FunctionInvocation`. Made of multiple `Arguments`, separated by commas"),
    S!("arithmetic_op", "Represents an arithmetic SQL operator (+, -, *, /)"),
    S!("assign", "An Assign operator `:=`"),
    S!("assignment_expr", "An assignment like a=b"),
    S!("asterisk", "An asterisk `*`"),
    S!("bind_var", "A bind variable, e.g. `:OLD`"),
    S!("block", "A node that marks a block"),
    S!("block_statement", "A node that marks an individual statement inside a block"),
    S!("bulk_into_clause", "A node containing a BULK COLLECT INTO clause"),
    S!("case_stmt", "A node containing a CASE statement"),
    S!("colon", "A colon token"),
    S!("column_expr", "A single column expression, as part of an SELECT clause"),
    S!("comma", "A single comma"),
    S!("inline_comment", "Inline comment starting with `--`"),
    S!("commit_stmt", "A node containing a full commit statement"),
    S!("comment", "Inline comment starting with `--`"),
    S!("comparisson_expression", "A node containing a comparisson expression"),
    S!("comparison_op", "Represents an arithmetic SQL comparison operator (=, <>, <, >, <=, >=) or other types of comparison operators of SQL (ilike, like)"),
    S!("concat", "A concatination operator `||`"),
    S!("connect_by_root", "The CONNECT_BY_ROOT operator"),
    S!("connect", "The CONNECT BY clause in selects"),
    S!("constraint", "A node that marks a full constraint"),
<<<<<<< HEAD
    S!("constructor_declaration", "A node containing a constructor_declaration"),
=======
    S!("cross_join_clause", "A node that contains a full CROSS JOIN clause"),
    S!("cross_outer_apply_clause", "A node that contains a full cross outer apply clause"),
>>>>>>> bac220fd
    S!("cursor_parameter_declaration", "A node containing a cursor parameter declaration"),
    S!("cursor_parameter_declarations", "A node containing cursor parameter declarations"),
    S!("cursor_stmt", "A node that marks a full cursor statement"),
    S!("datatype", "Any built-in oracle datatype"),
    S!("decimal", "A decimal, positive, or negative"),
    S!("declare_section", "A node that marks the declare section of a block"),
    S!("default_collation_clause", "A node containing a default collation clause"),
    S!("delete_stmt", "A node that marks a full DELETE statement"),
    S!("dollar_quote", "Single dollar quote `$$`"),
    S!("dot", "A single dot"),
<<<<<<< HEAD
    S!("element_spec", "A node that contains an element_spec"),
=======
    S!("else_expression", "A node containing an else expression"),
>>>>>>> bac220fd
    S!("error", "An error token with a cause"),
    S!("exclam", "An exclamation mark `!`"),   
    S!("execute_immediate_stmt", "A node that contains a full EXECUTE IMMEDIATE statement"),
    S!("expression", "Holds a generic SQL logic/arithmetic expression"),
    S!("func_decl_in_type", "A node containing a func_decl_in_type"),
    S!("function", "A node that marks a full CREATE [..] FUNCTION block"),
    S!("function_header", "A node that marks a FUNCTION header with params and return type"),
    S!("function_invocation", "An invocation of a function, from the identifier and the opening bracket to the closing bracket"),
    S!("function_spec", "A node containing a function_spec"),
    S!("group_by_clause", "A node containing a group by clause"),
    S!("grouping_expression_list", "A node containing a grouping expression list"),
    S!("grouping_sets_clause", "A node containing a grouping set clause"),
    S!("hierarchical_op", "An operator in hierarchical queries"),
    S!("ident", "An identifier, either quoted or unquoted"),
    S!("ident_group", "An identifier group, consisting of multiple idents"),
    S!("inner_join_clause", "A node that contains an INNER JOIN clause"),
    S!("insert_stmt", "A node that marks a full INSERT statement"),
    S!("integer", "Any integer, positive and negative"),
    S!("into_clause", "A node that contains an `INTO` clause of a SELECT statement"),
<<<<<<< HEAD
    S!("invoker_rights_clause", "A node that contains an invoker rights clause"),
=======
    S!("join_clause", "A node that contains a JOIN clause"),
>>>>>>> bac220fd
    S!("keyword", "A SQL keyword, e.g. `CREATE`"),
    S!("logic_op", "Represents a logical SQL operator (AND, OR, NOT)"),
    S!("l_paren", "Left Paren"),
    S!("map_order_func_declaration", "A node containing a map_order_func_declaration"),
    S!("minus", "A minus `-`"),
<<<<<<< HEAD
    S!("nested_table_type_spec", "A node containing a full nested_table_type_spec"),
=======
    S!("natural_join_clause", "A node containing an NATURAL JOIN clause"),
>>>>>>> bac220fd
    S!("not", "Unary logical operator NOT"),
    S!("object_base_type_def", "A node containing a full object_base_type_def"),
    S!("object_subtype_def", "A node containing a full object_subtyep_def"),
    S!("object_type_def", "A node containing a full object_type_def"),
    S!("or", "Logical operator OR"),
    S!("order_by_clause", "A node containing a full order by clause"),
    S!("outer_join_clause", "A node containing a full OUTER JOIN clause"),
    S!("package", "A node that marks a full CREATE PACKAGE BODY block"),
    S!("param", "A single Param node, consisting of name & type"),
    S!("param_list", "A node that consists of multiple parameters"),
<<<<<<< HEAD
    S!("parallel_enable_clause", "A node containing a parallel enable clause"),
=======
    S!("partition_by_clause", "A node that contains a PARTITION BY clause"),
>>>>>>> bac220fd
    S!("percentage", "Percentage symbol"),
    S!("plsql_type_source", "A node containing a plsql type source for UDTs"),
    S!("plsql_body_type_source", "A node containing a plsql type"),
    S!("plus", "A plus `+`"),
    S!("prior", "The PL/SQL unary prior operator"),
    S!("proc_decl_in_type", "A node containing a proc_decl_in_type"),
    S!("procedure", "A node that marks a full CREATE [..] PROCEDURE block"),
    S!("procedure_header", "A node that marks a PROCEDURE header with params"),
    S!("procedure_spec", "A node that contains a full procedure_spec"),
    S!("quoted_literal", "A single quoted literal"),
    S!("range", "Two dots"),
    S!("result_cache_clause", "A node containing a result_cache clause"),
    S!("return_into_clause", "A node containing a return into clause"),
    S!("raise_stmt", "A node that contains the whole RAISE statement for exceptions"),
    S!("rollup_cube_clause", "A node containing a rollup_cube_clause"),
    S!("root", "The root node element"),
    S!("rowtype_clause", "A node containing a rowtype definition for cursors"),
    S!("r_paren", "Right Paren"),
    S!("searched_case_expression", "A node containing a searched case expression"),
    S!("select_clause", "A node that contains the whole SELECT clause of a query"),
    S!("select_stmt", "A node that marks a full SELECT statement"),
    S!("semicolon", "A semi colon"),
    S!("set_clause", "A node containing a SET clause in an UPDATE statement"),
<<<<<<< HEAD
    S!("sharing_clause", "A node containing a SHARING clause"),
=======
    S!("simple_case_expression", "A node containing a simple case expression"),
>>>>>>> bac220fd
    S!("slash", "Slash char `/`"),
    S!("starts", "A STARTS WITH clause in a SELECT statement"),
    S!("streaming_clause", "A node containing a streaming clause"),
    S!("subprog_decl_in_type", "A node containing a subprog_decl_in_type"),
    S!("text", "A text slice node"),
    S!("trigger","A node that marks a full CREATE [..] TRIGGER block"),
    S!("trigger_header","A node that marks a TRIGGER header"),
    S!("type_attribute", "A `%TYPE` attribute"),
    S!("type_name", "A type name"),
    S!("udt_definition_stmt", "A node containing a UDT-Definitions"),
    S!("update_stmt", "A node that marks a full UPDATE statement"),
    S!("using_clause", "A node containing a using clause"),
    S!("varray_type_spec","A node containing a full varray_type_spec"),
    S!("variable_decl", "A node that marks a variable declaration as part of a function or procedure"),
    S!("variable_decl_list", "A node that marks a list of variable declarations of functions and procedures"),
    S!("view", "A node that marks a full CREATE VIEW block"),
    S!("where_clause", "Represent a complete `WHERE` clause expression"),
    S!("whitespace", "Any whitespace character"),
];<|MERGE_RESOLUTION|>--- conflicted
+++ resolved
@@ -76,11 +76,8 @@
         T!("asc"),
         T!("associate"),
         T!("audit"),
-<<<<<<< HEAD
         T!("authid"),
-=======
         T!("batch"),
->>>>>>> bac220fd
         T!("before"),
         T!("begin"),
         T!("bequeath"),
@@ -254,20 +251,14 @@
         T!("order"),
         T!("others"),
         T!("out"),
-<<<<<<< HEAD
         T!("overriding"),
-=======
         T!("outer"),
->>>>>>> bac220fd
         T!("package"),
         T!("parallel_enable"),
         T!("parameters"),
         T!("parent"),
         T!("partition"),
-<<<<<<< HEAD
         T!("persistable"),
-=======
->>>>>>> bac220fd
         T!("pipelined"),
         T!("plpgsql"),
         T!("pls_integer"),
@@ -361,13 +352,10 @@
         T!("when"),
         T!("where"),
         T!("with"),
-<<<<<<< HEAD
         T!("wnds"),
         T!("wnps"),
-=======
         T!("work"),
         T!("write"),
->>>>>>> bac220fd
         T!("xmlschema"),
         T!("xmltype"),
         T!("year"),
@@ -402,12 +390,9 @@
     S!("connect_by_root", "The CONNECT_BY_ROOT operator"),
     S!("connect", "The CONNECT BY clause in selects"),
     S!("constraint", "A node that marks a full constraint"),
-<<<<<<< HEAD
     S!("constructor_declaration", "A node containing a constructor_declaration"),
-=======
     S!("cross_join_clause", "A node that contains a full CROSS JOIN clause"),
     S!("cross_outer_apply_clause", "A node that contains a full cross outer apply clause"),
->>>>>>> bac220fd
     S!("cursor_parameter_declaration", "A node containing a cursor parameter declaration"),
     S!("cursor_parameter_declarations", "A node containing cursor parameter declarations"),
     S!("cursor_stmt", "A node that marks a full cursor statement"),
@@ -418,11 +403,8 @@
     S!("delete_stmt", "A node that marks a full DELETE statement"),
     S!("dollar_quote", "Single dollar quote `$$`"),
     S!("dot", "A single dot"),
-<<<<<<< HEAD
     S!("element_spec", "A node that contains an element_spec"),
-=======
     S!("else_expression", "A node containing an else expression"),
->>>>>>> bac220fd
     S!("error", "An error token with a cause"),
     S!("exclam", "An exclamation mark `!`"),   
     S!("execute_immediate_stmt", "A node that contains a full EXECUTE IMMEDIATE statement"),
@@ -442,21 +424,15 @@
     S!("insert_stmt", "A node that marks a full INSERT statement"),
     S!("integer", "Any integer, positive and negative"),
     S!("into_clause", "A node that contains an `INTO` clause of a SELECT statement"),
-<<<<<<< HEAD
     S!("invoker_rights_clause", "A node that contains an invoker rights clause"),
-=======
     S!("join_clause", "A node that contains a JOIN clause"),
->>>>>>> bac220fd
     S!("keyword", "A SQL keyword, e.g. `CREATE`"),
     S!("logic_op", "Represents a logical SQL operator (AND, OR, NOT)"),
     S!("l_paren", "Left Paren"),
     S!("map_order_func_declaration", "A node containing a map_order_func_declaration"),
     S!("minus", "A minus `-`"),
-<<<<<<< HEAD
     S!("nested_table_type_spec", "A node containing a full nested_table_type_spec"),
-=======
     S!("natural_join_clause", "A node containing an NATURAL JOIN clause"),
->>>>>>> bac220fd
     S!("not", "Unary logical operator NOT"),
     S!("object_base_type_def", "A node containing a full object_base_type_def"),
     S!("object_subtype_def", "A node containing a full object_subtyep_def"),
@@ -467,11 +443,8 @@
     S!("package", "A node that marks a full CREATE PACKAGE BODY block"),
     S!("param", "A single Param node, consisting of name & type"),
     S!("param_list", "A node that consists of multiple parameters"),
-<<<<<<< HEAD
     S!("parallel_enable_clause", "A node containing a parallel enable clause"),
-=======
     S!("partition_by_clause", "A node that contains a PARTITION BY clause"),
->>>>>>> bac220fd
     S!("percentage", "Percentage symbol"),
     S!("plsql_type_source", "A node containing a plsql type source for UDTs"),
     S!("plsql_body_type_source", "A node containing a plsql type"),
@@ -495,11 +468,8 @@
     S!("select_stmt", "A node that marks a full SELECT statement"),
     S!("semicolon", "A semi colon"),
     S!("set_clause", "A node containing a SET clause in an UPDATE statement"),
-<<<<<<< HEAD
     S!("sharing_clause", "A node containing a SHARING clause"),
-=======
     S!("simple_case_expression", "A node containing a simple case expression"),
->>>>>>> bac220fd
     S!("slash", "Slash char `/`"),
     S!("starts", "A STARTS WITH clause in a SELECT statement"),
     S!("streaming_clause", "A node containing a streaming clause"),
